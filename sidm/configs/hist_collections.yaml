# Config to define all available collections of histograms
# Previously defined collections can be imported with '<<' or '*'
# Any nested collections created by "<<" or '*' operations will be flattened in sidm_processor.py


pv_base: &pv_base
  - "pv_n"
  - "pv_ndof"
  - "pv_z"
  - "pv_rho"
  
electron_base: &electron_base
  - "electron_n"
  - "electron_pt"
  - "electron_eta_phi"

photon_base: &photon_base
  - "photon_n"
  - "photon_pt"
  - "photon_eta_phi"

muon_base: &muon_base
  - "muon_n"
  - "muon_pt"
  - "muon_d0"
  - "muon_d0_zoom"
  - "muon0_d0_zoom"
  - "muon_eta_phi"
  - "muon_absD0"
  - "muon_absD0_lowRange"

dsaMuon_base: &dsaMuon_base
  - "dsaMuon_n"
  - "dsaMuon_pt"
  - "dsaMuon_eta_phi"
  - "dsaMuon_absD0"
  - "dsaMuon_absD0_lowRange"

lj_base: &lj_base
  - "lj_n"
  - "lj_pt"
  - "egm_lj_pt"
  - "mu_lj_pt"
  - "lj0_pt"
  - "lj1_pt"
  - "lj0_e"
  - "lj1_e"
  - "lj0_dRSpread"
  - "lj1_dRSpread"
  - "lj_eta_phi"
  - "lj_electronN"
  - "lj_photonN"
  - "lj_electronPhotonN"
  - "lj_muonN"

lj_isolation: &lj_isolation
  - "lj_pfIsolation05"
  - "lj0_pfIsolation05"
  - "lj1_pfIsolation05"
  - "lj_pfIsolationPtNoPU05"
  - "lj_pfIsolationPt05"
  - "lj_pfIsolation07"
  - "lj_pfIsolationPtNoPU07"
  - "lj_pfIsolationPt07"
  - "lj_pfiso"

ljsource_base: &ljsource_base
  - "ljsource_n"
  - "ljsource_pt"
  - "ljsource_eta_phi"
  - "ljsource_charge"
  - "ljsource_type"

electron_lj_base: &electron_lj_base
  - "electron_lj_dR"
  - "electron_lj_dR_lowRange"

photon_lj_base: &photon_lj_base
  - "photon_lj_dR"
  - "photon_lj_dR_lowRange"
  - "photon_lj_dR_reallyLowRange"

muon_lj_base: &muon_lj_base
  - "muon_lj_dR"
  - "muon_lj_dR_lowRange"

dsaMuon_lj_base: &dsaMuon_lj_base
  - "dsaMuon_lj_dR"
  - "dsaMuon_lj_dR_lowRange"

lj_lj_base: &lj_lj_base
  - "lj_lj_absdphi"
  - "lj_lj_invmass"
  - "lj_lj_invmass_lowRange"

abcd_base: &abcd_base
  - "abcd_lj_lj_dphi_vs_lj0_pfIsolationPt05"

gen_base: &gen_base
  - "gen_abspid"
  - "genE_pt"
<<<<<<< HEAD
  - "genE_eta_phi"
=======
  - "genE_pt_highRange"
>>>>>>> dc816241
  - "genE0_pt"
  - "genE1_pt"
  - "genE0_pt_highRange"
  - "genE1_pt_highRange"
  - "genE_genE_dR"
  - "genE_genE_pt"
  - "genMu_pt"
<<<<<<< HEAD
  - "genMu_eta_phi"
=======
  - "genMu_pt_highRange"
>>>>>>> dc816241
  - "genMu0_pt"
  - "genMu1_pt"
  - "genMu0_pt_highRange"
  - "genMu1_pt_highRange"
  - "genMu_genMu_dR"
  - "genMu_genMu_pt"
  - "genA_pt"
  - "genA_n"
  - "genA_lxy"
  - "genAs_toMu_lxy"
  - "genAs_toE_lxy"
  - "genAs_toMu_n"
  - "genA_pt_highRange"
  - "genA_pt_lxy"
  - "genA_eta_phi"
  - "genA_lj_dR"
  - "genA_lj_dR_lowRange"
  - "genA_genA_dphi"
  - "lj_genA_ptRatio"
  - "egm_lj_genA_ptRatio"
  - "mu_lj_genA_ptRatio"
  - "genA_matched_lj_lxy"
  - "genA_toMu_matched_lj_lxy"
  - "genA_toE_matched_lj_lxy"
  - "genA_matched_muLj_lxy"
  - "genA_toMu_matched_muLj_lxy"
  - "genA_matched_egmLj_lxy"
  - "genA_toE_matched_egmLj_lxy"
  - "genA_matched_lj_n"
  - "electron_genE_dR"
  - "photon_genE_dR"
  - "muon_genMu_dR"
  - "dsaMuon_genMu_dR"

base: &base
  - *pv_base
  - *electron_base
  - *photon_base
  - *muon_base
  - *dsaMuon_base
  - *lj_base
  - *ljsource_base
  - *electron_lj_base
  - *photon_lj_base
  - *muon_lj_base
  - *dsaMuon_lj_base
  - *lj_lj_base
  - *lj_isolation
  - *abcd_base

base_plus_gen: &base_plus_gen
  - *base
  - *gen_base<|MERGE_RESOLUTION|>--- conflicted
+++ resolved
@@ -99,11 +99,8 @@
 gen_base: &gen_base
   - "gen_abspid"
   - "genE_pt"
-<<<<<<< HEAD
   - "genE_eta_phi"
-=======
   - "genE_pt_highRange"
->>>>>>> dc816241
   - "genE0_pt"
   - "genE1_pt"
   - "genE0_pt_highRange"
@@ -111,11 +108,8 @@
   - "genE_genE_dR"
   - "genE_genE_pt"
   - "genMu_pt"
-<<<<<<< HEAD
   - "genMu_eta_phi"
-=======
   - "genMu_pt_highRange"
->>>>>>> dc816241
   - "genMu0_pt"
   - "genMu1_pt"
   - "genMu0_pt_highRange"
